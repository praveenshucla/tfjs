/**
 * @license
 * Copyright 2020 Google Inc. All Rights Reserved.
 * Licensed under the Apache License, Version 2.0 (the "License");
 * you may not use this file except in compliance with the License.
 * You may obtain a copy of the License at
 *
 * http://www.apache.org/licenses/LICENSE-2.0
 *
 * Unless required by applicable law or agreed to in writing, software
 * distributed under the License is distributed on an "AS IS" BASIS,
 * WITHOUT WARRANTIES OR CONDITIONS OF ANY KIND, either express or implied.
 * See the License for the specific language governing permissions and
 * limitations under the License.
 * =============================================================================
 */
import {broadcastToGradConfig} from './gradients/BroadcastTo_grad';
import {divGradConfig} from './gradients/Div_grad';
import {identityGradConfig} from './gradients/Identity_grad';
import {oneHotGradConfig} from './gradients/OneHot_grad';
import {squareGradConfig} from './gradients/Square_grad';
import {squaredDifferenceGradConfig} from './gradients/SquaredDifference_grad';
import {tileGradConfig} from './gradients/Tile_grad';
import {GradConfig} from './kernel_registry';
import {registerGradient} from './kernel_registry';

// Export all kernel configs here so that the package can auto register them
const gradConfigs: GradConfig[] = [
<<<<<<< HEAD
  squareGradConfig,
  squaredDifferenceGradConfig,
  divGradConfig,
  broadcastToGradConfig,
  identityGradConfig,
=======
  squareGradConfig, squaredDifferenceGradConfig, broadcastToGradConfig,
  identityGradConfig, tileGradConfig, oneHotGradConfig
>>>>>>> 315534be
];

for (const gradientConfig of gradConfigs) {
  registerGradient(gradientConfig);
}<|MERGE_RESOLUTION|>--- conflicted
+++ resolved
@@ -26,16 +26,8 @@
 
 // Export all kernel configs here so that the package can auto register them
 const gradConfigs: GradConfig[] = [
-<<<<<<< HEAD
-  squareGradConfig,
-  squaredDifferenceGradConfig,
-  divGradConfig,
-  broadcastToGradConfig,
-  identityGradConfig,
-=======
-  squareGradConfig, squaredDifferenceGradConfig, broadcastToGradConfig,
-  identityGradConfig, tileGradConfig, oneHotGradConfig
->>>>>>> 315534be
+  divGradConfig, squareGradConfig, squaredDifferenceGradConfig,
+  broadcastToGradConfig, identityGradConfig, tileGradConfig, oneHotGradConfig
 ];
 
 for (const gradientConfig of gradConfigs) {
