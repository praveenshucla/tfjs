--- conflicted
+++ resolved
@@ -122,17 +122,10 @@
     this.wasm.tfjs.disposeData(data.id);
     this.dataIdMap.delete(dataId);
 
-<<<<<<< HEAD
-    if (data.complexTensors) {
-      this.disposeData(data.complexTensors.real.dataId);
-      this.disposeData(data.complexTensors.imag.dataId);
-    }
-=======
     // if (data.complexTensors) {
     //   this.disposeData(data.complexTensors.real.dataId);
     //   this.disposeData(data.complexTensors.imag.dataId);
     // }
->>>>>>> a7d6eec1
   }
 
   floatPrecision(): 32 {
